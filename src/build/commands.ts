import path from "node:path";
import * as vscode from "vscode";
import type { BuildTreeItem } from "./tree";

import {
  generateBuildServerConfig,
  getBuildSettings,
  getIsXcbeautifyInstalled,
  getIsXcodeBuildServerInstalled,
  getXcodeVersionInstalled,
} from "../common/cli/scripts";
import type { CommandExecution, ExtensionContext } from "../common/commands";
import { getWorkspaceConfig, updateWorkspaceConfig } from "../common/config";
import { ExtensionError } from "../common/errors";
import { exec } from "../common/exec";
import { getWorkspaceRelativePath, isFileExists, readJsonFile, removeDirectory, tempFilePath } from "../common/files";
import { showQuickPick } from "../common/quick-pick";
import { type TaskTerminal, runTask } from "../common/tasks";
import { assertUnreachable } from "../common/types";
import type { Destination } from "../destination/types";
import { getSimulatorByUdid } from "../simulators/utils";
import { DEFAULT_BUILD_PROBLEM_MATCHERS } from "./constants";
import {
  askConfiguration,
  askDestinationToRunOn,
  askScheme,
  askXcodeWorkspacePath,
  prepareBundleDir,
  prepareDerivedDataPath,
  prepareStoragePath,
  restartSwiftLSP,
  selectXcodeWorkspace,
} from "./utils";

function writeWatchMarkers(terminal: TaskTerminal) {
  terminal.write("🍭 Sweetpad: watch marker (start)\n");
  terminal.write("🍩 Sweetpad: watch marker (end)\n\n");
}

async function ensureAppPathExists(appPath: string | undefined): Promise<string> {
  if (!appPath) {
    throw new ExtensionError("App path is empty. Something went wrong.");
  }

  const isExists = await isFileExists(appPath);
  if (!isExists) {
    throw new ExtensionError(`App path does not exist. Have you built the app? Path: ${appPath}`);
  }
  return appPath;
}

export async function runOnMac(
  context: ExtensionContext,
  terminal: TaskTerminal,
  options: {
    scheme: string;
    xcworkspace: string;
    configuration: string;
    watchMarker: boolean;
  },
) {
  const buildSettings = await getBuildSettings({
    scheme: options.scheme,
    configuration: options.configuration,
    sdk: "macosx",
    xcworkspace: options.xcworkspace,
  });

  const executablePath = await ensureAppPathExists(buildSettings.executablePath);

  context.updateWorkspaceState("build.lastLaunchedAppPath", executablePath);
  if (options.watchMarker) {
    writeWatchMarkers(terminal);
  }

<<<<<<< HEAD
  const executablePath = buildSettings.executablePath;
  const debugConfiguration: vscode.DebugConfiguration = {
    type: "sweetpad-lldb",
    request: "launch",
    name: "Debug on Mac",
    program: executablePath,
  };

  const started = await vscode.debug.startDebugging(undefined, debugConfiguration);

  if (!started) {
    throw new Error("Failed to start debugging session");
  }
=======
  await terminal.execute({
    command: executablePath,
  });
>>>>>>> 17c55772
}

export async function runOniOSSimulator(
  context: ExtensionContext,
  terminal: TaskTerminal,
  options: {
    scheme: string;
    simulatorId: string;
    sdk: string;
    configuration: string;
    xcworkspace: string;
    watchMarker: boolean;
  },
) {
  const buildSettings = await getBuildSettings({
    scheme: options.scheme,
    configuration: options.configuration,
    sdk: options.sdk,
    xcworkspace: options.xcworkspace,
  });
  const appPath = await ensureAppPathExists(buildSettings.appPath);
  const bundlerId = buildSettings.bundleIdentifier;

  // Open simulator
  await terminal.execute({
    command: "open",
    args: ["-a", "Simulator"],
  });

  // Get simulator with fresh state
  const simulator = await getSimulatorByUdid(context, {
    udid: options.simulatorId,
  });

  // Boot device
  if (!simulator.isBooted) {
    await terminal.execute({
      command: "xcrun",
      args: ["simctl", "boot", simulator.udid],
    });

    // Refresh list of simulators after we start new simulator
    context.destinationsManager.refreshSimulators();
  }

  // Install app
  await terminal.execute({
    command: "xcrun",
    args: ["simctl", "install", simulator.udid, appPath],
  });

  context.updateWorkspaceState("build.lastLaunchedAppPath", appPath);

  if (options.watchMarker) {
    writeWatchMarkers(terminal);
  }

  // Run app
  await terminal.execute({
    command: "xcrun",
    args: ["simctl", "launch", "--console-pty", "--terminate-running-process", simulator.udid, bundlerId],
  });
}

export async function runOniOSDevice(
  context: ExtensionContext,
  terminal: TaskTerminal,
  option: {
    scheme: string;
    configuration: string;
    deviceId: string;
    sdk: string;
    xcworkspace: string;
  },
) {
  const { scheme, configuration, deviceId: device } = option;

  const buildSettings = await getBuildSettings({
    scheme: scheme,
    configuration: configuration,
    sdk: option.sdk,
    xcworkspace: option.xcworkspace,
  });

  const targetPath = await ensureAppPathExists(buildSettings.appPath);
  const bundlerId = buildSettings.bundleIdentifier;

  // Install app on device
  await terminal.execute({
    command: "xcrun",
    args: ["devicectl", "device", "install", "app", "--device", device, targetPath],
  });

  await using jsonOuputPath = await tempFilePath(context, {
    prefix: "json",
  });

  const xcodeVersion = await getXcodeVersionInstalled();
  const isConsoleOptionSupported = xcodeVersion.major >= 16;

  // Launch app on device
  await terminal.execute({
    command: "xcrun",
    args: [
      "devicectl",
      "device",
      "process",
      "launch",
      isConsoleOptionSupported ? "--console" : null,
      "--json-output",
      jsonOuputPath.path,
      "--terminate-existing",
      "--device",
      device,
      bundlerId,
    ],
  });

  let jsonOutput: any;
  try {
    jsonOutput = await readJsonFile(jsonOuputPath.path);
  } catch (e) {
    throw new ExtensionError("Error reading json output");
  }

  if (jsonOutput.info.outcome !== "success") {
    terminal.write("Error launching app on device", {
      newLine: true,
    });
    terminal.write(JSON.stringify(jsonOutput.result, null, 2), {
      newLine: true,
    });
    return;
  }
  terminal.write(`App launched on device with PID: ${jsonOutput.result.process.processIdentifier}`, {
    newLine: true,
  });
}

function isXcbeautifyEnabled() {
  return getWorkspaceConfig("build.xcbeautifyEnabled") ?? true;
}

/**
 * Prepare and return destination string for xcodebuild command.
 *
 * WARN: Do not use result of this function to anything else than xcodebuild command.
 */
export function getXcodeBuildDestinationString(options: { destination: Destination }): string {
  const destination = options.destination;

  if (destination.type === "macOS") {
    // note: without arch, xcodebuild will show warning like this:
    // --- xcodebuild: WARNING: Using the first of multiple matching destinations:
    // { platform:macOS, arch:arm64, id:00008103-000109910EC3001E, name:My Mac }
    // { platform:macOS, arch:x86_64, id:00008103-000109910EC3001E, name:My Mac }
    return `platform=macOS,arch=${destination.arch}`;
  }
  if (destination.type === "iOSSimulator") {
    return `platform=iOS Simulator,id=${destination.udid}`;
  }
  if (destination.type === "iOSDevice") {
    return `platform=iOS,id=${destination.udid}`;
  }
  if (destination.type === "watchOSSimulator") {
    return `platform=watchOS Simulator,id=${destination.udid}`;
  }
  assertUnreachable(destination);
}

export async function buildApp(
  context: ExtensionContext,
  terminal: TaskTerminal,
  options: {
    scheme: string;
    sdk: string;
    configuration: string;
    shouldBuild: boolean;
    shouldClean: boolean;
    shouldTest: boolean;
    xcworkspace: string;
    destinationRaw: string;
  },
) {
  const useXcbeatify = isXcbeautifyEnabled() && (await getIsXcbeautifyInstalled());
  const bundlePath = await prepareBundleDir(context, options.scheme);
  const derivedDataPath = prepareDerivedDataPath();

  const arch = getWorkspaceConfig("build.arch") || undefined;
  // ex: ["-arg1", "value1", "-arg2", "value2", "-arg3", "-arg4", "value4"]
  const additionalArgs: string[] = getWorkspaceConfig("build.args") || [];

  const commandParts: string[] = [
    "xcodebuild",
    ...(arch ? [`ARCHS=${arch}`, `VALID_ARCHS=${arch}`, "ONLY_ACTIVE_ARCH=NO"] : []),
    "-scheme",
    options.scheme,
    "-configuration",
    options.configuration,
    "-workspace",
    options.xcworkspace,
    "-destination",
    options.destinationRaw,
    "-resultBundlePath",
    bundlePath,
    "-allowProvisioningUpdates",
    ...additionalArgs,
    ...(derivedDataPath ? ["-derivedDataPath", derivedDataPath] : []),
    ...(options.shouldClean ? ["clean"] : []),
    ...(options.shouldBuild ? ["build"] : []),
    ...(options.shouldTest ? ["test"] : []),
  ];

  const pipes = useXcbeatify ? [{ command: "xcbeautify", args: [], setvbuf: true }] : undefined;

  await terminal.execute({
    command: commandParts[0],
    args: commandParts.slice(1),
    pipes: pipes,
  });

  await restartSwiftLSP();
}

/**
 * Build app without running
 */
export async function buildCommand(execution: CommandExecution, item?: BuildTreeItem) {
  const xcworkspace = await askXcodeWorkspacePath(execution.context);
  const scheme =
    item?.scheme ?? (await askScheme(execution.context, { title: "Select scheme to build", xcworkspace: xcworkspace }));
  const configuration = await askConfiguration(execution.context, { xcworkspace: xcworkspace });

  const buildSettings = await getBuildSettings({
    scheme: scheme,
    configuration: configuration,
    sdk: undefined,
    xcworkspace: xcworkspace,
  });

  const destination = await askDestinationToRunOn(execution.context, buildSettings);
  const destinationRaw = getXcodeBuildDestinationString({ destination: destination });

  const sdk = destination.platform;

  await runTask(execution.context, {
    name: "Build",
    callback: async (terminal) => {
      await buildApp(execution.context, terminal, {
        scheme: scheme,
        sdk: sdk,
        configuration: configuration,
        shouldBuild: true,
        shouldClean: false,
        shouldTest: false,
        xcworkspace: xcworkspace,
        destinationRaw: destinationRaw,
      });
    },
    problemMatchers: DEFAULT_BUILD_PROBLEM_MATCHERS,
  });
}

/**
 * Build and run application on the simulator or device
 */
export async function launchCommand(execution: CommandExecution, item?: BuildTreeItem) {
  const xcworkspace = await askXcodeWorkspacePath(execution.context);

  const scheme =
    item?.scheme ??
    (await askScheme(execution.context, { title: "Select scheme to build and run", xcworkspace: xcworkspace }));
  const configuration = await askConfiguration(execution.context, { xcworkspace: xcworkspace });

  const buildSettings = await getBuildSettings({
    scheme: scheme,
    configuration: configuration,
    sdk: undefined,
    xcworkspace: xcworkspace,
  });

  const destination = await askDestinationToRunOn(execution.context, buildSettings);
  const destinationRaw = getXcodeBuildDestinationString({ destination: destination });

  const sdk = destination.platform;

  await runTask(execution.context, {
    name: "Launch",
    problemMatchers: DEFAULT_BUILD_PROBLEM_MATCHERS,
    callback: async (terminal) => {
      await buildApp(execution.context, terminal, {
        scheme: scheme,
        sdk: sdk,
        configuration: configuration,
        shouldBuild: true,
        shouldClean: false,
        shouldTest: false,
        xcworkspace: xcworkspace,
        destinationRaw: destinationRaw,
      });

      if (destination.type === "macOS") {
        await runOnMac(execution.context, terminal, {
          scheme: scheme,
          xcworkspace: xcworkspace,
          configuration: configuration,
          watchMarker: false,
        });
      } else if (destination.type === "iOSSimulator" || destination.type === "watchOSSimulator") {
        await runOniOSSimulator(execution.context, terminal, {
          scheme: scheme,
          simulatorId: destination.udid ?? "",
          sdk: sdk,
          configuration: configuration,
          xcworkspace: xcworkspace,
          watchMarker: false,
        });
      } else if (destination.type === "iOSDevice") {
        await runOniOSDevice(execution.context, terminal, {
          scheme: scheme,
          deviceId: destination.udid ?? "",
          sdk: sdk,
          configuration: configuration,
          xcworkspace: xcworkspace,
        });
      } else {
        assertUnreachable(destination);
      }
    },
  });
}

/**
 * Run application on the simulator or device without building
 */
export async function runCommand(execution: CommandExecution, item?: BuildTreeItem) {
  const xcworkspace = await askXcodeWorkspacePath(execution.context);

  const scheme =
    item?.scheme ??
    (await askScheme(execution.context, { title: "Select scheme to build and run", xcworkspace: xcworkspace }));
  const configuration = await askConfiguration(execution.context, { xcworkspace: xcworkspace });

  const buildSettings = await getBuildSettings({
    scheme: scheme,
    configuration: configuration,
    sdk: undefined,
    xcworkspace: xcworkspace,
  });

  const destination = await askDestinationToRunOn(execution.context, buildSettings);

  const sdk = destination.platform;

  await runTask(execution.context, {
    name: "Run",
    problemMatchers: DEFAULT_BUILD_PROBLEM_MATCHERS,
    callback: async (terminal) => {
      if (destination.type === "macOS") {
        await runOnMac(execution.context, terminal, {
          scheme: scheme,
          xcworkspace: xcworkspace,
          configuration: configuration,
          watchMarker: false,
        });
      } else if (destination.type === "iOSSimulator" || destination.type === "watchOSSimulator") {
        await runOniOSSimulator(execution.context, terminal, {
          scheme: scheme,
          simulatorId: destination.udid ?? "",
          sdk: sdk,
          configuration: configuration,
          xcworkspace: xcworkspace,
          watchMarker: false,
        });
      } else if (destination.type === "iOSDevice") {
        await runOniOSDevice(execution.context, terminal, {
          scheme: scheme,
          deviceId: destination.udid ?? "",
          sdk: sdk,
          configuration: configuration,
          xcworkspace: xcworkspace,
        });
      } else {
        assertUnreachable(destination);
      }
    },
  });
}

/**
 * Clean build artifacts
 */
export async function cleanCommand(execution: CommandExecution, item?: BuildTreeItem) {
  const xcworkspace = await askXcodeWorkspacePath(execution.context);
  const scheme =
    item?.scheme ?? (await askScheme(execution.context, { title: "Select scheme to clean", xcworkspace: xcworkspace }));
  const configuration = await askConfiguration(execution.context, { xcworkspace: xcworkspace });

  const buildSettings = await getBuildSettings({
    scheme: scheme,
    configuration: configuration,
    sdk: undefined,
    xcworkspace: xcworkspace,
  });

  const destination = await askDestinationToRunOn(execution.context, buildSettings);
  const destinationRaw = getXcodeBuildDestinationString({ destination: destination });

  const sdk = destination.platform;

  await runTask(execution.context, {
    name: "Clean",
    problemMatchers: DEFAULT_BUILD_PROBLEM_MATCHERS,
    callback: async (terminal) => {
      await buildApp(execution.context, terminal, {
        scheme: scheme,
        sdk: sdk,
        configuration: configuration,
        shouldBuild: false,
        shouldClean: true,
        shouldTest: false,
        xcworkspace: xcworkspace,
        destinationRaw: destinationRaw,
      });
    },
  });
}

export async function testCommand(execution: CommandExecution, item?: BuildTreeItem) {
  const xcworkspace = await askXcodeWorkspacePath(execution.context);
  const scheme =
    item?.scheme ?? (await askScheme(execution.context, { title: "Select scheme to test", xcworkspace: xcworkspace }));
  const configuration = await askConfiguration(execution.context, { xcworkspace: xcworkspace });

  const buildSettings = await getBuildSettings({
    scheme: scheme,
    configuration: configuration,
    sdk: undefined,
    xcworkspace: xcworkspace,
  });

  const destination = await askDestinationToRunOn(execution.context, buildSettings);
  const destinationRaw = getXcodeBuildDestinationString({ destination: destination });

  const sdk = destination.platform;

  await runTask(execution.context, {
    name: "Test",
    problemMatchers: DEFAULT_BUILD_PROBLEM_MATCHERS,
    callback: async (terminal) => {
      await buildApp(execution.context, terminal, {
        scheme: scheme,
        sdk: sdk,
        configuration: configuration,
        shouldBuild: false,
        shouldClean: false,
        shouldTest: true,
        xcworkspace: xcworkspace,
        destinationRaw: destinationRaw,
      });
    },
  });
}

export async function resolveDependencies(context: ExtensionContext, options: { scheme: string; xcworkspace: string }) {
  await runTask(context, {
    name: "Resolve Dependencies",
    callback: async (terminal) => {
      await terminal.execute({
        command: "xcodebuild",
        args: ["-resolvePackageDependencies", "-scheme", options.scheme, "-workspace", options.xcworkspace],
      });
    },
  });
}

/**
 * Resolve dependencies for the Xcode project
 */
export async function resolveDependenciesCommand(execution: CommandExecution, item?: BuildTreeItem) {
  const xcworkspace = await askXcodeWorkspacePath(execution.context);

  const scheme =
    item?.scheme ??
    (await askScheme(execution.context, { title: "Select scheme to resolve dependencies", xcworkspace: xcworkspace }));

  await resolveDependencies(execution.context, {
    scheme: scheme,
    xcworkspace: xcworkspace,
  });
}

/**
 * Remove directory with build artifacts.
 *
 * Context: we are storing build artifacts in the `build` directory in the storage path for support xcode-build-server.
 */
export async function removeBundleDirCommand(execution: CommandExecution) {
  const storagePath = await prepareStoragePath(execution.context);
  const bundleDir = path.join(storagePath, "build");

  await removeDirectory(bundleDir);
  vscode.window.showInformationMessage(`Bundle directory was removed: ${bundleDir}`);
}

/**
 * Generate buildServer.json in the workspace root for xcode-build-server —
 * a tool that enable LSP server to see packages from the Xcode project.
 */
export async function generateBuildServerConfigCommand(execution: CommandExecution) {
  const isServerInstalled = await getIsXcodeBuildServerInstalled();
  if (!isServerInstalled) {
    throw new ExtensionError("xcode-build-server is not installed");
  }

  const xcworkspace = await askXcodeWorkspacePath(execution.context);

  const scheme = await askScheme(execution.context, {
    title: "Select scheme for build server",
    xcworkspace: xcworkspace,
  });
  await generateBuildServerConfig({
    xcworkspace: xcworkspace,
    scheme: scheme,
  });

  await restartSwiftLSP();

  vscode.window.showInformationMessage("buildServer.json generated in workspace root");
}

/**
 *
 * Open current project in Xcode
 */
export async function openXcodeCommand(execution: CommandExecution) {
  const xcworkspace = await askXcodeWorkspacePath(execution.context);

  await exec({
    command: "open",
    args: [xcworkspace],
  });
}

/**
 * Select Xcode workspace and save it to the workspace state
 */
export async function selectXcodeWorkspaceCommand(execution: CommandExecution) {
  const workspace = await selectXcodeWorkspace({
    autoselect: false,
  });
  const selected = await showQuickPick({
    title: "Do you want to update path to xcode workspace in the workspace settings (.vscode/settings.json)?",
    items: [
      {
        label: "Yes",
        context: {
          answer: true,
        },
      },
      {
        label: "No",
        context: {
          answer: false,
        },
      },
    ],
  });
  if (selected.context.answer) {
    const relative = getWorkspaceRelativePath(workspace);
    await updateWorkspaceConfig("build.xcodeWorkspacePath", relative);
    execution.context.updateWorkspaceState("build.xcodeWorkspacePath", undefined);
  } else {
    execution.context.updateWorkspaceState("build.xcodeWorkspacePath", workspace);
  }

  execution.context.buildManager.refresh();
}

export async function selectXcodeSchemeCommand(execution: CommandExecution, item?: BuildTreeItem) {
  if (item) {
    item.provider.buildManager.setDefaultScheme(item.scheme);
    return;
  }

  const xcworkspace = await askXcodeWorkspacePath(execution.context);
  await askScheme(execution.context, {
    title: "Select scheme to set as default",
    xcworkspace: xcworkspace,
    ignoreCache: true,
  });
}<|MERGE_RESOLUTION|>--- conflicted
+++ resolved
@@ -73,8 +73,6 @@
     writeWatchMarkers(terminal);
   }
 
-<<<<<<< HEAD
-  const executablePath = buildSettings.executablePath;
   const debugConfiguration: vscode.DebugConfiguration = {
     type: "sweetpad-lldb",
     request: "launch",
@@ -87,11 +85,6 @@
   if (!started) {
     throw new Error("Failed to start debugging session");
   }
-=======
-  await terminal.execute({
-    command: executablePath,
-  });
->>>>>>> 17c55772
 }
 
 export async function runOniOSSimulator(

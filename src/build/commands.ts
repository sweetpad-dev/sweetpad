import path from "node:path";
import * as vscode from "vscode";
import type { BuildTreeItem } from "./tree";

import { showConfigurationPicker, showYesNoQuestion } from "../common/askers";
import {
  type XcodeScheme,
  generateBuildServerConfig,
  getBuildConfigurations,
  getBuildSettingsToAskDestination,
  getBuildSettingsToLaunch,
  getIsXcbeautifyInstalled,
  getIsXcodeBuildServerInstalled,
  getXcodeVersionInstalled,
} from "../common/cli/scripts";
import type { CommandExecution, ExtensionContext } from "../common/commands";
import { getWorkspaceConfig, updateWorkspaceConfig } from "../common/config";
import { ExecBaseError, ExtensionError } from "../common/errors";
import { exec } from "../common/exec";
import { getWorkspaceRelativePath, isFileExists, readJsonFile, removeDirectory, tempFilePath } from "../common/files";
import { commonLogger } from "../common/logger";
import { showInputBox } from "../common/quick-pick";
import { type Command, type TaskTerminal, runTask } from "../common/tasks";
import { assertUnreachable } from "../common/types";
import type { Destination, DestinationType } from "../destination/types";
import { getSimulatorByUdid } from "../simulators/utils";
import { DEFAULT_BUILD_PROBLEM_MATCHERS } from "./constants";
import {
  askConfiguration,
  askDestinationToRunOn,
  askSchemeForBuild,
  askXcodeWorkspacePath,
  detectXcodeWorkspacesPaths,
  getCurrentXcodeWorkspacePath,
  getWorkspacePath,
  prepareBundleDir,
  prepareDerivedDataPath,
  prepareStoragePath,
  restartSwiftLSP,
  selectXcodeWorkspace,
} from "./utils";

function writeWatchMarkers(terminal: TaskTerminal) {
  terminal.write("🍭 SweetPad: watch marker (start)\n");
  terminal.write("🍩 SweetPad: watch marker (end)\n\n");
}

async function ensureAppPathExists(appPath: string | undefined): Promise<string> {
  if (!appPath) {
    throw new ExtensionError("App path is empty. Something went wrong.");
  }

  const isExists = await isFileExists(appPath);
  if (!isExists) {
    throw new ExtensionError(`App path does not exist. Have you built the app? Path: ${appPath}`);
  }
  return appPath;
}

export async function runOnMac(
  context: ExtensionContext,
  terminal: TaskTerminal,
  options: {
    scheme: string;
    xcworkspace: string;
    configuration: string;
    watchMarker: boolean;
    launchArgs: string[];
    launchEnv: Record<string, string>;
  },
) {
  const buildSettings = await getBuildSettingsToLaunch({
    scheme: options.scheme,
    configuration: options.configuration,
    sdk: "macosx",
    xcworkspace: options.xcworkspace,
  });

  const executablePath = await ensureAppPathExists(buildSettings.executablePath);

  context.updateWorkspaceState("build.lastLaunchedApp", {
    type: "macos",
    appPath: executablePath,
  });
  if (options.watchMarker) {
    writeWatchMarkers(terminal);
  }

  await terminal.execute({
    command: executablePath,
    env: options.launchEnv,
    args: options.launchArgs,
  });
}

export async function runOniOSSimulator(
  context: ExtensionContext,
  terminal: TaskTerminal,
  options: {
    scheme: string;
    simulatorId: string;
    sdk: string;
    configuration: string;
    xcworkspace: string;
    watchMarker: boolean;
    launchArgs: string[];
    launchEnv: Record<string, string>;
  },
) {
  const buildSettings = await getBuildSettingsToLaunch({
    scheme: options.scheme,
    configuration: options.configuration,
    sdk: options.sdk,
    xcworkspace: options.xcworkspace,
  });
  const appPath = await ensureAppPathExists(buildSettings.appPath);
  const bundlerId = buildSettings.bundleIdentifier;

  // Open simulator
  await terminal.execute({
    command: "open",
    args: ["-a", "Simulator"],
  });

  // Get simulator with fresh state
  const simulator = await getSimulatorByUdid(context, {
    udid: options.simulatorId,
  });

  // Boot device
  if (!simulator.isBooted) {
    await terminal.execute({
      command: "xcrun",
      args: ["simctl", "boot", simulator.udid],
    });

    // Refresh list of simulators after we start new simulator
    context.destinationsManager.refreshSimulators();
  }

  // Install app
  await terminal.execute({
    command: "xcrun",
    args: ["simctl", "install", simulator.udid, appPath],
  });

  context.updateWorkspaceState("build.lastLaunchedApp", {
    type: "simulator",
    appPath: appPath,
  });
  if (options.watchMarker) {
    writeWatchMarkers(terminal);
  }

  // Run app
  await terminal.execute({
    command: "xcrun",
    args: [
      "simctl",
      "launch",
      "--console-pty",
      "--terminate-running-process",
      simulator.udid,
      bundlerId,
      ...options.launchArgs,
    ],
    // should be prefixed with `SIMCTL_CHILD_` to pass to the child process
    env: Object.fromEntries(Object.entries(options.launchEnv).map(([key, value]) => [`SIMCTL_CHILD_${key}`, value])),
  });
}

export async function runOniOSDevice(
  context: ExtensionContext,
  terminal: TaskTerminal,
  option: {
    scheme: string;
    configuration: string;
    destinationId: string;
    destinationType: DestinationType;
    sdk: string;
    xcworkspace: string;
    watchMarker: boolean;
    launchArgs: string[];
    launchEnv: Record<string, string>;
  },
) {
  const { scheme, configuration, destinationId: deviceId, destinationType } = option;

  const buildSettings = await getBuildSettingsToLaunch({
    scheme: scheme,
    configuration: configuration,
    sdk: option.sdk,
    xcworkspace: option.xcworkspace,
  });

  const targetPath = await ensureAppPathExists(buildSettings.appPath);
  const bundlerId = buildSettings.bundleIdentifier;

  // Install app on device
  await terminal.execute({
    command: "xcrun",
    args: ["devicectl", "device", "install", "app", "--device", deviceId, targetPath],
  });

  context.updateWorkspaceState("build.lastLaunchedApp", {
    type: "device",
    appPath: targetPath,
    appName: buildSettings.appName,
    destinationId: deviceId,
    destinationType: destinationType,
  });

  await using jsonOuputPath = await tempFilePath(context, {
    prefix: "json",
  });

  const xcodeVersion = await getXcodeVersionInstalled();
  const isConsoleOptionSupported = xcodeVersion.major >= 16;

  if (option.watchMarker) {
    writeWatchMarkers(terminal);
  }

  // Launch app on device
  await terminal.execute({
    command: "xcrun",
    args: [
      "devicectl",
      "device",
      "process",
      "launch",
      // Attaches the application to the console and waits for it to exit
      isConsoleOptionSupported ? "--console" : null,
      "--json-output",
      jsonOuputPath.path,
      // Launches the app in a suspended state, waiting for a debugger. (We want oposite)
      // "--start-stopped",
      // Terminates any already-running instances of the app prior to launch. Not supported on all platforms.
      "--terminate-existing",
      "--device",
      deviceId,
      bundlerId,
      ...option.launchArgs,
    ],
    // Should be prefixed with `DEVICECTL_CHILD_` to pass to the child process
    env: Object.fromEntries(Object.entries(option.launchEnv).map(([key, value]) => [`DEVICECTL_CHILD_${key}`, value])),
  });

  let jsonOutput: any;
  try {
    jsonOutput = await readJsonFile(jsonOuputPath.path);
  } catch (e) {
    throw new ExtensionError("Error reading json output");
  }

  if (jsonOutput.info.outcome !== "success") {
    terminal.write("Error launching app on device", {
      newLine: true,
    });
    terminal.write(JSON.stringify(jsonOutput.result, null, 2), {
      newLine: true,
    });
    return;
  }
  terminal.write(`App launched on device with PID: ${jsonOutput.result.process.processIdentifier}`, {
    newLine: true,
  });
}

export function isXcbeautifyEnabled() {
  return getWorkspaceConfig("build.xcbeautifyEnabled") ?? true;
}

/**
 * Build destination string for xcodebuild command.
 *
 * Examples:
 * - `platform=iOS Simulator,id=12345678-1234-1234-1234-123456789012,arch=x86_64`
 * - `platform=macOS,arch=arm64`
 * - `platform=iOS,arch=arm64`
 */
function buildDestinationString(options: {
  platform: string;
  id?: string;
  arch?: string;
}): string {
  const { platform, id, arch } = options;
  if (id && arch) {
    return `platform=${platform},id=${id},arch=${arch}`;
  }
  if (id && !arch) {
    return `platform=${platform},id=${id}`;
  }
  if (!id && arch) {
    return `platform=${platform},arch=${arch}`;
  }
  return `platform=${platform}`; // no id and no arch
}

function getSimulatorArch(): string | undefined {
  // Rosetta is technology that allows running x86_64 code on Apple Silicon Macs.
  // This function instructs xcodebuild to build for x86_64 architecture when Rosetta destinations
  // enabled in Xcode
  const useRosetta = getWorkspaceConfig("build.rosettaDestination") ?? false;
  if (useRosetta) {
    return "x86_64";
  }
  return undefined; // let xcodebuild decide the architecture
}

/**
 * Prepare and return destination string for xcodebuild command.
 *
 * WARN: Do not use result of this function to anything else than xcodebuild command.
 */
export function getXcodeBuildDestinationString(options: { destination: Destination }): string {
  const destination = options.destination;

  if (destination.type === "iOSSimulator") {
    const arch = getSimulatorArch();
    return buildDestinationString({ platform: "iOS Simulator", id: destination.udid, arch: arch });
  }
  if (destination.type === "watchOSSimulator") {
    const arch = getSimulatorArch();
    return buildDestinationString({ platform: "watchOS Simulator", id: destination.udid, arch: arch });
  }
  if (destination.type === "tvOSSimulator") {
    const arch = getSimulatorArch();
    return buildDestinationString({ platform: "tvOS Simulator", id: destination.udid, arch: arch });
  }
  if (destination.type === "visionOSSimulator") {
    const arch = getSimulatorArch();
    return buildDestinationString({ platform: "visionOS Simulator", id: destination.udid, arch: arch });
  }
  if (destination.type === "macOS") {
    // note: without arch, xcodebuild will show warning like this:
    // --- xcodebuild: WARNING: Using the first of multiple matching destinations:
    // { platform:macOS, arch:arm64, id:00008103-000109910EC3001E, name:My Mac }
    // { platform:macOS, arch:x86_64, id:00008103-000109910EC3001E, name:My Mac }
    // return `platform=macOS,arch=${destination.arch}`;
    return buildDestinationString({ platform: "macOS", arch: destination.arch });
  }
  if (destination.type === "iOSDevice") {
    return buildDestinationString({ platform: "iOS", id: destination.udid });
  }
  if (destination.type === "watchOSDevice") {
    return buildDestinationString({ platform: "watchOS", id: destination.udid });
  }
  if (destination.type === "tvOSDevice") {
    return buildDestinationString({ platform: "tvOS", id: destination.udid });
  }
  if (destination.type === "visionOSDevice") {
    return buildDestinationString({ platform: "visionOS", id: destination.udid });
  }
  return assertUnreachable(destination);
}

class XcodeCommandBuilder {
  NO_VALUE = "__NO_VALUE__";

  private xcodebuild = "xcodebuild";
  private parameters: {
    arg: string;
    value: string | "__NO_VALUE__";
  }[] = [];
  private buildSettings: { key: string; value: string }[] = [];
  private actions: string[] = [];

  addBuildSettings(key: string, value: string) {
    this.buildSettings.push({
      key: key,
      value: value,
    });
  }

  addOption(flag: string) {
    this.parameters.push({
      arg: flag,
      value: this.NO_VALUE,
    });
  }

  addParameters(arg: string, value: string) {
    this.parameters.push({
      arg: arg,
      value: value,
    });
  }

  addAction(action: string) {
    this.actions.push(action);
  }

  addAdditionalArgs(args: string[]) {
    // Cases:
    // ["-arg1", "value1", "-arg2", "value2", "-arg3", "-arg4", "value4"]
    // ["xcodebuild", "-arg1", "value1", "-arg2", "value2", "-arg3", "-arg4", "value4"]
    // ["ARG1=value1", "ARG2=value2", "ARG3", "ARG4=value4"]
    // ["xcodebuild", "ARG1=value1", "ARG2=value2", "ARG3", "ARG4=value4"]
    if (args.length === 0) {
      return;
    }

    for (let i = 0; i < args.length; i++) {
      const current = args[i];
      const next = args[i + 1];
      if (current && next && current.startsWith("-") && !next.startsWith("-")) {
        this.parameters.push({
          arg: current,
          value: next,
        });
        i++;
      } else if (current?.startsWith("-")) {
        this.parameters.push({
          arg: current,
          value: this.NO_VALUE,
        });
      } else if (current?.includes("=")) {
        const [arg, value] = current.split("=");
        this.buildSettings.push({
          key: arg,
          value: value,
        });
      } else if (["clean", "build", "test"].includes(current)) {
        this.actions.push(current);
      } else {
        commonLogger.warn("Unknown argument", {
          argument: current,
          args: args,
        });
      }
    }

    // Remove duplicates, with higher priority for the last occurrence
    const seenParameters = new Set<string>();
    this.parameters = this.parameters
      .slice()
      .reverse()
      .filter((param) => {
        if (seenParameters.has(param.arg)) {
          return false;
        }
        seenParameters.add(param.arg);
        return true;
      })
      .reverse();

    // Remove duplicates, with higher priority for the last occurrence
    const seenActions = new Set<string>();
    this.actions = this.actions.filter((action) => {
      if (seenActions.has(action)) {
        return false;
      }
      seenActions.add(action);
      return true;
    });

    // Remove duplicates, with higher priority for the last occurrence
    const seenSettings = new Set<string>();
    this.buildSettings = this.buildSettings
      .slice()
      .reverse()
      .filter((setting) => {
        if (seenSettings.has(setting.key)) {
          return false;
        }
        seenSettings.add(setting.key);
        return true;
      })
      .reverse();
  }

  build(): string[] {
    const commandParts = [this.xcodebuild];

    for (const { key, value } of this.buildSettings) {
      commandParts.push(`${key}=${value}`);
    }

    for (const { arg, value } of this.parameters) {
      commandParts.push(arg);
      if (value !== this.NO_VALUE) {
        commandParts.push(value);
      }
    }

    for (const action of this.actions) {
      commandParts.push(action);
    }
    return commandParts;
  }
}

export async function buildApp(
  context: ExtensionContext,
  terminal: TaskTerminal,
  options: {
    scheme: string;
    sdk: string;
    configuration: string;
    shouldBuild: boolean;
    shouldClean: boolean;
    shouldTest: boolean;
    xcworkspace: string;
    destinationRaw: string;
  },
) {
  const useXcbeatify = isXcbeautifyEnabled() && (await getIsXcbeautifyInstalled());
  const bundlePath = await prepareBundleDir(context, options.scheme);
  const derivedDataPath = prepareDerivedDataPath();

  const arch = getWorkspaceConfig("build.arch") || undefined;
  const allowProvisioningUpdates = getWorkspaceConfig("build.allowProvisioningUpdates") ?? true;

  // ex: ["-arg1", "value1", "-arg2", "value2", "-arg3", "-arg4", "value4"]
  const additionalArgs: string[] = getWorkspaceConfig("build.args") || [];

  // ex: { "ARG1": "value1", "ARG2": null, "ARG3": "value3" }
  const env = getWorkspaceConfig("build.env") || {};

  const command = new XcodeCommandBuilder();
  if (arch) {
    command.addBuildSettings("ARCHS", arch);
    command.addBuildSettings("VALID_ARCHS", arch);
    command.addBuildSettings("ONLY_ACTIVE_ARCH", "NO");
  }
<<<<<<< HEAD
=======

  // Add debug-specific build settings if in debug mode
  if (options.debug) {
    // This tells the compiler to generate debugging symbols and include them in the compiled binary.
    // Without this, LLDB wont know how to match lines of code to machine instructions. This is normally
    // set to YES on XCode debug builds, but forcing it here, ensures you'll always get them in
    // sweetpad: debugging-launch
    command.addBuildSettings("GCC_GENERATE_DEBUGGING_SYMBOLS", "YES");
    // In Xcode, ONLY_ACTIVE_ARCH is a build setting that controls whether you compile for only the architecture
    // of the machine (or simulator/device) you're currently targeting, or for all architectures listed in your
    // project's ARCHS setting.
    // It speeds up compile times, especially in Debug, because Xcode skips generating unused slices.
    command.addBuildSettings("ONLY_ACTIVE_ARCH", "YES");
  }

>>>>>>> 27207773
  command.addParameters("-scheme", options.scheme);
  command.addParameters("-configuration", options.configuration);
  command.addParameters("-workspace", options.xcworkspace);
  command.addParameters("-destination", options.destinationRaw);
  command.addParameters("-resultBundlePath", bundlePath);
  if (derivedDataPath) {
    command.addParameters("-derivedDataPath", derivedDataPath);
  }
  if (allowProvisioningUpdates) {
    command.addOption("-allowProvisioningUpdates");
  }
  if (options.shouldClean) {
    command.addAction("clean");
  }
  if (options.shouldBuild) {
    command.addAction("build");
  }
  if (options.shouldTest) {
    command.addAction("test");
  }
  command.addAdditionalArgs(additionalArgs);

  const commandParts = command.build();
  let pipes: Command[] | undefined = undefined;
  if (useXcbeatify) {
    pipes = [{ command: "xcbeautify", args: [] }];
  }
  await terminal.execute({
    command: commandParts[0],
    args: commandParts.slice(1),
    pipes: pipes,
    env: env,
  });

  await restartSwiftLSP();
}

/**
 * Build app without running
 */
export async function buildCommand(execution: CommandExecution, item?: BuildTreeItem) {
  const xcworkspace = await askXcodeWorkspacePath(execution.context);
  const scheme =
    item?.scheme ??
    (await askSchemeForBuild(execution.context, { title: "Select scheme to build", xcworkspace: xcworkspace }));
  const configuration = await askConfiguration(execution.context, { xcworkspace: xcworkspace });

  const buildSettings = await getBuildSettingsToAskDestination({
    scheme: scheme,
    configuration: configuration,
    sdk: undefined,
    xcworkspace: xcworkspace,
  });

  const destination = await askDestinationToRunOn(execution.context, buildSettings);
  const destinationRaw = getXcodeBuildDestinationString({ destination: destination });

  const sdk = destination.platform;

  await runTask(execution.context, {
    name: "Build",
    lock: "sweetpad.build",
    terminateLocked: true,
    problemMatchers: DEFAULT_BUILD_PROBLEM_MATCHERS,
    callback: async (terminal) => {
      await buildApp(execution.context, terminal, {
        scheme: scheme,
        sdk: sdk,
        configuration: configuration,
        shouldBuild: true,
        shouldClean: false,
        shouldTest: false,
        xcworkspace: xcworkspace,
        destinationRaw: destinationRaw,
      });
    },
  });
}

/**
 * Build and run application on the simulator or device
 */
export async function launchCommand(execution: CommandExecution, item?: BuildTreeItem) {
  const xcworkspace = await askXcodeWorkspacePath(execution.context);

  const scheme =
    item?.scheme ??
    (await askSchemeForBuild(execution.context, { title: "Select scheme to build and run", xcworkspace: xcworkspace }));
  const configuration = await askConfiguration(execution.context, { xcworkspace: xcworkspace });

  const buildSettings = await getBuildSettingsToAskDestination({
    scheme: scheme,
    configuration: configuration,
    sdk: undefined,
    xcworkspace: xcworkspace,
  });

  const destination = await askDestinationToRunOn(execution.context, buildSettings);
  const destinationRaw = getXcodeBuildDestinationString({ destination: destination });

  const sdk = destination.platform;

  const launchArgs = getWorkspaceConfig("build.launchArgs") ?? [];
  const launchEnv = getWorkspaceConfig("build.launchEnv") ?? {};

  await runTask(execution.context, {
    name: "Launch",
    lock: "sweetpad.build",
    terminateLocked: true,
    problemMatchers: DEFAULT_BUILD_PROBLEM_MATCHERS,
    callback: async (terminal) => {
      await buildApp(execution.context, terminal, {
        scheme: scheme,
        sdk: sdk,
        configuration: configuration,
        shouldBuild: true,
        shouldClean: false,
        shouldTest: false,
        xcworkspace: xcworkspace,
        destinationRaw: destinationRaw,
      });

      if (destination.type === "macOS") {
        await runOnMac(execution.context, terminal, {
          scheme: scheme,
          xcworkspace: xcworkspace,
          configuration: configuration,
          watchMarker: false,
          launchArgs: launchArgs,
          launchEnv: launchEnv,
        });
      } else if (
        destination.type === "iOSSimulator" ||
        destination.type === "watchOSSimulator" ||
        destination.type === "tvOSSimulator" ||
        destination.type === "visionOSSimulator"
      ) {
        await runOniOSSimulator(execution.context, terminal, {
          scheme: scheme,
          simulatorId: destination.udid ?? "",
          sdk: sdk,
          configuration: configuration,
          xcworkspace: xcworkspace,
          watchMarker: false,
          launchArgs: launchArgs,
          launchEnv: launchEnv,
        });
      } else if (
        destination.type === "iOSDevice" ||
        destination.type === "watchOSDevice" ||
        destination.type === "tvOSDevice" ||
        destination.type === "visionOSDevice"
      ) {
        await runOniOSDevice(execution.context, terminal, {
          scheme: scheme,
          destinationId: destination.udid,
          destinationType: destination.type,
          sdk: sdk,
          configuration: configuration,
          xcworkspace: xcworkspace,
          watchMarker: false,
          launchArgs: launchArgs,
          launchEnv: launchEnv,
        });
      } else {
        assertUnreachable(destination);
      }
    },
  });
}

/**
 * Run application on the simulator or device without building
 */
export async function runCommand(execution: CommandExecution, item?: BuildTreeItem) {
  const xcworkspace = await askXcodeWorkspacePath(execution.context);

  const scheme =
    item?.scheme ??
    (await askSchemeForBuild(execution.context, { title: "Select scheme to build and run", xcworkspace: xcworkspace }));
  const configuration = await askConfiguration(execution.context, { xcworkspace: xcworkspace });

  const buildSettings = await getBuildSettingsToAskDestination({
    scheme: scheme,
    configuration: configuration,
    sdk: undefined,
    xcworkspace: xcworkspace,
  });

  const destination = await askDestinationToRunOn(execution.context, buildSettings);

  const sdk = destination.platform;

  const launchArgs = getWorkspaceConfig("build.launchArgs") ?? [];
  const launchEnv = getWorkspaceConfig("build.launchEnv") ?? {};

  await runTask(execution.context, {
    name: "Run",
    lock: "sweetpad.build",
    terminateLocked: true,
    problemMatchers: DEFAULT_BUILD_PROBLEM_MATCHERS,
    callback: async (terminal) => {
      if (destination.type === "macOS") {
        await runOnMac(execution.context, terminal, {
          scheme: scheme,
          xcworkspace: xcworkspace,
          configuration: configuration,
          watchMarker: false,
          launchArgs: launchArgs,
          launchEnv: launchEnv,
        });
      } else if (
        destination.type === "iOSSimulator" ||
        destination.type === "watchOSSimulator" ||
        destination.type === "visionOSSimulator" ||
        destination.type === "tvOSSimulator"
      ) {
        await runOniOSSimulator(execution.context, terminal, {
          scheme: scheme,
          simulatorId: destination.udid ?? "",
          sdk: sdk,
          configuration: configuration,
          xcworkspace: xcworkspace,
          watchMarker: false,
          launchArgs: launchArgs,
          launchEnv: launchEnv,
        });
      } else if (
        destination.type === "iOSDevice" ||
        destination.type === "watchOSDevice" ||
        destination.type === "tvOSDevice" ||
        destination.type === "visionOSDevice"
      ) {
        await runOniOSDevice(execution.context, terminal, {
          scheme: scheme,
          destinationId: destination.udid,
          destinationType: destination.type,
          sdk: sdk,
          configuration: configuration,
          xcworkspace: xcworkspace,
          watchMarker: false,
          launchArgs: launchArgs,
          launchEnv: launchEnv,
        });
      } else {
        assertUnreachable(destination);
      }
    },
  });
}

/**
 * Clean build artifacts
 */
export async function cleanCommand(execution: CommandExecution, item?: BuildTreeItem) {
  const xcworkspace = await askXcodeWorkspacePath(execution.context);
  const scheme =
    item?.scheme ??
    (await askSchemeForBuild(execution.context, { title: "Select scheme to clean", xcworkspace: xcworkspace }));
  const configuration = await askConfiguration(execution.context, { xcworkspace: xcworkspace });

  const buildSettings = await getBuildSettingsToAskDestination({
    scheme: scheme,
    configuration: configuration,
    sdk: undefined,
    xcworkspace: xcworkspace,
  });

  const destination = await askDestinationToRunOn(execution.context, buildSettings);
  const destinationRaw = getXcodeBuildDestinationString({ destination: destination });

  const sdk = destination.platform;

  await runTask(execution.context, {
    name: "Clean",
    lock: "sweetpad.build",
    terminateLocked: true,
    problemMatchers: DEFAULT_BUILD_PROBLEM_MATCHERS,
    callback: async (terminal) => {
      await buildApp(execution.context, terminal, {
        scheme: scheme,
        sdk: sdk,
        configuration: configuration,
        shouldBuild: false,
        shouldClean: true,
        shouldTest: false,
        xcworkspace: xcworkspace,
        destinationRaw: destinationRaw,
      });
    },
  });
}

export async function testCommand(execution: CommandExecution, item?: BuildTreeItem) {
  const xcworkspace = await askXcodeWorkspacePath(execution.context);
  const scheme =
    item?.scheme ??
    (await askSchemeForBuild(execution.context, { title: "Select scheme to test", xcworkspace: xcworkspace }));
  const configuration = await askConfiguration(execution.context, { xcworkspace: xcworkspace });

  const buildSettings = await getBuildSettingsToAskDestination({
    scheme: scheme,
    configuration: configuration,
    sdk: undefined,
    xcworkspace: xcworkspace,
  });

  const destination = await askDestinationToRunOn(execution.context, buildSettings);
  const destinationRaw = getXcodeBuildDestinationString({ destination: destination });

  const sdk = destination.platform;

  await runTask(execution.context, {
    name: "Test",
    lock: "sweetpad.build",
    terminateLocked: true,
    problemMatchers: DEFAULT_BUILD_PROBLEM_MATCHERS,
    callback: async (terminal) => {
      await buildApp(execution.context, terminal, {
        scheme: scheme,
        sdk: sdk,
        configuration: configuration,
        shouldBuild: false,
        shouldClean: false,
        shouldTest: true,
        xcworkspace: xcworkspace,
        destinationRaw: destinationRaw,
      });
    },
  });
}

export async function resolveDependencies(context: ExtensionContext, options: { scheme: string; xcworkspace: string }) {
  await runTask(context, {
    name: "Resolve Dependencies",
    lock: "sweetpad.build",
    terminateLocked: true,
    callback: async (terminal) => {
      await terminal.execute({
        command: "xcodebuild",
        args: ["-resolvePackageDependencies", "-scheme", options.scheme, "-workspace", options.xcworkspace],
      });
    },
  });
}

/**
 * Resolve dependencies for the Xcode project
 */
export async function resolveDependenciesCommand(execution: CommandExecution, item?: BuildTreeItem) {
  const xcworkspace = await askXcodeWorkspacePath(execution.context);

  const scheme =
    item?.scheme ??
    (await askSchemeForBuild(execution.context, {
      title: "Select scheme to resolve dependencies",
      xcworkspace: xcworkspace,
    }));

  await resolveDependencies(execution.context, {
    scheme: scheme,
    xcworkspace: xcworkspace,
  });
}

/**
 * Remove directory with build artifacts.
 *
 * Context: we are storing build artifacts in the `build` directory in the storage path for support xcode-build-server.
 */
export async function removeBundleDirCommand(execution: CommandExecution) {
  const storagePath = await prepareStoragePath(execution.context);
  const bundleDir = path.join(storagePath, "build");

  await removeDirectory(bundleDir);
  vscode.window.showInformationMessage(`Bundle directory was removed: ${bundleDir}`);
}

/**
 * Generate buildServer.json in the workspace root for xcode-build-server —
 * a tool that enable LSP server to see packages from the Xcode project.
 */
export async function generateBuildServerConfigCommand(execution: CommandExecution, item?: BuildTreeItem) {
  const isServerInstalled = await getIsXcodeBuildServerInstalled();
  if (!isServerInstalled) {
    throw new ExtensionError("xcode-build-server is not installed");
  }

  const xcworkspace = await askXcodeWorkspacePath(execution.context);

  const scheme =
    item?.scheme ??
    (await askSchemeForBuild(execution.context, {
      title: "Select scheme for build server",
      xcworkspace: xcworkspace,
    }));
  await generateBuildServerConfig({
    xcworkspace: xcworkspace,
    scheme: scheme,
  });
  await restartSwiftLSP();

  const selected = await vscode.window.showInformationMessage("buildServer.json generated in workspace root", "Open");
  if (selected === "Open") {
    const workspacePath = getWorkspacePath();
    const buildServerPath = vscode.Uri.file(path.join(workspacePath, "buildServer.json"));
    await vscode.commands.executeCommand("vscode.open", buildServerPath);
  }
}

/**
 *
 * Open current project in Xcode
 */
export async function openXcodeCommand(execution: CommandExecution) {
  const xcworkspace = await askXcodeWorkspacePath(execution.context);

  await exec({
    command: "open",
    args: [xcworkspace],
  });
}

/**
 * Select Xcode workspace and save it to the workspace state
 */
export async function selectXcodeWorkspaceCommand(execution: CommandExecution) {
  const workspace = await selectXcodeWorkspace({
    autoselect: false,
  });
  const updateAnswer = await showYesNoQuestion({
    title: "Do you want to update path to xcode workspace in the workspace settings (.vscode/settings.json)?",
  });
  if (updateAnswer) {
    const relative = getWorkspaceRelativePath(workspace);
    await updateWorkspaceConfig("build.xcodeWorkspacePath", relative);
    execution.context.updateWorkspaceState("build.xcodeWorkspacePath", undefined);
  } else {
    execution.context.updateWorkspaceState("build.xcodeWorkspacePath", workspace);
  }

<<<<<<< HEAD
  execution.context.buildManager.refresh();
=======
  context.buildManager.refreshSchemes();
>>>>>>> 27207773
}

export async function selectXcodeSchemeForBuildCommand(execution: CommandExecution, item?: BuildTreeItem) {
  if (item) {
    item.provider.buildManager.setDefaultSchemeForBuild(item.scheme);
    return;
  }

  const xcworkspace = await askXcodeWorkspacePath(execution.context);
  await askSchemeForBuild(execution.context, {
    title: "Select scheme to set as default",
    xcworkspace: xcworkspace,
    ignoreCache: true,
  });
}

/**
 * Ask user to select configuration for build and save it to the build manager cache
 */
export async function selectConfigurationForBuildCommand(execution: CommandExecution): Promise<void> {
  const xcworkspace = await askXcodeWorkspacePath(execution.context);
  const configurations = await getBuildConfigurations({
    xcworkspace: xcworkspace,
  });

  let selected: string | undefined;
  if (configurations.length === 0) {
    selected = await showInputBox({
      title: "No configurations found. Please enter configuration name manually",
    });
  } else {
    selected = await showConfigurationPicker(configurations);
  }

  if (!selected) {
    vscode.window.showErrorMessage("Configuration was not selected");
    return;
  }

  const saveAnswer = await showYesNoQuestion({
    title: "Do you want to update configuration in the workspace settings (.vscode/settings.json)?",
  });
  if (saveAnswer) {
    await updateWorkspaceConfig("build.configuration", selected);
    execution.context.buildManager.setDefaultConfigurationForBuild(undefined);
  } else {
    execution.context.buildManager.setDefaultConfigurationForBuild(selected);
  }
}

export async function diagnoseBuildSetupCommand(execution: CommandExecution): Promise<void> {
  const context = execution.context;

  await runTask(context, {
    name: "Diagnose Build Setup",
    lock: "sweetpad.build",
    terminateLocked: true,
    callback: async (terminal) => {
      const _write = (message: string) =>
        terminal.write(message, {
          newLine: true,
        });

      const _writeQuote = (message: string) => {
        const splited = message.split("\n");
        for (const line of splited) {
          _write(`   ${line}`);
        }
      };

      _write("SweetPad: Diagnose Build Setup");
      _write("================================");

      const hostPlatform = process.platform;
      _write("🔎 Checking OS");
      if (hostPlatform !== "darwin") {
        _write(
          `❌ Host platform ${hostPlatform} is not supported. This extension depends on Xcode which is available only on macOS`,
        );
        return;
      }
      _write(`✅ Host platform: ${hostPlatform}\n`);
      _write("================================");

      const workspacePath = getWorkspacePath();
      _write("🔎 Checking VS Code workspace path");
      _write(`✅ VSCode workspace path: ${workspacePath}\n`);
      _write("================================");

      const xcWorkspacePath = getCurrentXcodeWorkspacePath(context);
      _write("🔎 Checking current xcode worskpace path");
      _write(`✅ Xcode workspace path: ${xcWorkspacePath ?? "<project-root>"}\n`);
      _write("================================");

      _write("🔎 Getting schemes");
      let schemes: XcodeScheme[] = [];
      try {
        schemes = await context.buildManager.getSchemes({ refresh: true });
      } catch (e) {
        _write("❌ Getting schemes failed");
        if (e instanceof ExecBaseError) {
          const strerr = e.options?.context?.stderr as string | undefined;
          if (
            strerr?.startsWith("xcode-select: error: tool 'xcodebuild' requires Xcode, but active developer directory")
          ) {
            _write("❌ Xcode build tools are not activated");
            const isXcodeExists = await isFileExists("/Applications/Xcode.app");
            if (!isXcodeExists) {
              _write("❌ Xcode is not installed");
              _write("🌼 Try this:");
              _write("   1. Download Xcode from App Store https://appstore.com/mac/apple/xcode");
              _write("   2. Accept the Terms and Conditions");
              _write("   3. Ensure Xcode app is in the /Applications directory (NOT /Users/{user}/Applications)");
              _write("   4. Run command `sudo xcode-select -s /Applications/Xcode.app/Contents/Developer`");
              _write("   5. Restart VS Code");
              _write("🌼 See more: https://stackoverflow.com/a/17980786/7133756");
              return;
            }
            _write("✅ Xcode is installed and located in /Applications/Xcode.app");
            _write("🌼 Try to activate Xcode:");
            _write("   1. Execute this command `sudo xcode-select -s /Applications/Xcode.app/Contents/Developer`");
            _write("   2. Restart VS Code");
            _write("🌼 See more: https://stackoverflow.com/a/17980786/7133756\n");
            return;
          }
          if (strerr?.includes("does not contain an Xcode project, workspace or package")) {
            _write("❌ Xcode workspace not found");
            _write("❌ Error message from xcodebuild:");
            _writeQuote(strerr);
            _write(
              "🌼 Check whether your project folder contains folders with the extensions .xcodeproj or .xcworkspace",
            );
            const xcodepaths = await detectXcodeWorkspacesPaths();
            if (xcodepaths.length > 0) {
              _write("✅ Found Xcode and Xcode workspace paths:");
              for (const path of xcodepaths) {
                _write(`   - ${path}`);
              }
            }
            return;
          }
          _write("❌ Error message from xcodebuild:");
          _writeQuote(strerr ?? "Unknown error");
          return;
        }
        _write("❌ Error message from xcodebuild:");
        _writeQuote(e instanceof Error ? e.message : String(e));
        return;
      }
      if (schemes.length === 0) {
        _write("❌ No schemes found");
        return;
      }

      _write(`✅ Found ${schemes.length} schemes\n`);
      _write("   Schemes:");
      for (const scheme of schemes) {
        _write(`   - ${scheme.name}`);
      }
      _write("================================");

      _write("✅ Everything looks good!");
    },
  });
}

export async function refreshSchemesCommand(context: ExtensionContext): Promise<void> {
  const xcworkspace = getCurrentXcodeWorkspacePath(context);

  if (!xcworkspace) {
    // If there is no workspace, we should ask user to select it first.
    // This function automatically refreshes schemes, so we can just call it and move on
    // without calling to refresh schemes manually.
    await askXcodeWorkspacePath(context);
    return;
  }

  await context.buildManager.refreshSchemes();
}<|MERGE_RESOLUTION|>--- conflicted
+++ resolved
@@ -524,24 +524,22 @@
     command.addBuildSettings("VALID_ARCHS", arch);
     command.addBuildSettings("ONLY_ACTIVE_ARCH", "NO");
   }
-<<<<<<< HEAD
-=======
 
   // Add debug-specific build settings if in debug mode
-  if (options.debug) {
-    // This tells the compiler to generate debugging symbols and include them in the compiled binary.
-    // Without this, LLDB wont know how to match lines of code to machine instructions. This is normally
-    // set to YES on XCode debug builds, but forcing it here, ensures you'll always get them in
-    // sweetpad: debugging-launch
-    command.addBuildSettings("GCC_GENERATE_DEBUGGING_SYMBOLS", "YES");
-    // In Xcode, ONLY_ACTIVE_ARCH is a build setting that controls whether you compile for only the architecture
-    // of the machine (or simulator/device) you're currently targeting, or for all architectures listed in your
-    // project's ARCHS setting.
-    // It speeds up compile times, especially in Debug, because Xcode skips generating unused slices.
-    command.addBuildSettings("ONLY_ACTIVE_ARCH", "YES");
-  }
-
->>>>>>> 27207773
+  // TODO: The debug property needs to be added to the options type definition
+  // if (options.debug) {
+  //   // This tells the compiler to generate debugging symbols and include them in the compiled binary.
+  //   // Without this, LLDB wont know how to match lines of code to machine instructions. This is normally
+  //   // set to YES on XCode debug builds, but forcing it here, ensures you'll always get them in
+  //   // sweetpad: debugging-launch
+  //   command.addBuildSettings("GCC_GENERATE_DEBUGGING_SYMBOLS", "YES");
+  //   // In Xcode, ONLY_ACTIVE_ARCH is a build setting that controls whether you compile for only the architecture
+  //   // of the machine (or simulator/device) you're currently targeting, or for all architectures listed in your
+  //   // project's ARCHS setting.
+  //   // It speeds up compile times, especially in Debug, because Xcode skips generating unused slices.
+  //   command.addBuildSettings("ONLY_ACTIVE_ARCH", "YES");
+  // }
+
   command.addParameters("-scheme", options.scheme);
   command.addParameters("-configuration", options.configuration);
   command.addParameters("-workspace", options.xcworkspace);
@@ -983,11 +981,7 @@
     execution.context.updateWorkspaceState("build.xcodeWorkspacePath", workspace);
   }
 
-<<<<<<< HEAD
-  execution.context.buildManager.refresh();
-=======
-  context.buildManager.refreshSchemes();
->>>>>>> 27207773
+  execution.context.buildManager.refreshSchemes();
 }
 
 export async function selectXcodeSchemeForBuildCommand(execution: CommandExecution, item?: BuildTreeItem) {

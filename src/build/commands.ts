--- conflicted
+++ resolved
@@ -673,16 +673,12 @@
   } else if (options.shouldTest) {
     context.updateProgressStatus(`Building "${options.scheme}"`);
   }
-<<<<<<< HEAD
-  
-=======
 
   await generateBuildServerConfigOnBuild({
     scheme: options.scheme,
     xcworkspace: options.xcworkspace,
   });
 
->>>>>>> 28a55049
   await terminal.execute({
     command: commandParts[0],
     args: commandParts.slice(1),

import path from "node:path";
import { getWorkspacePath, prepareDerivedDataPath } from "../../build/utils";
import type { DestinationPlatform } from "../../destination/constants";
import { cache } from "../cache";
import { getWorkspaceConfig } from "../config";
import { ExtensionError } from "../errors";
import { exec } from "../exec";
import { readJsonFile } from "../files";
import { uniqueFilter } from "../helpers";
import { commonLogger } from "../logger";
import { assertUnreachable } from "../types";
import { XcodeWorkspace } from "../xcode/workspace";

export type SimulatorOutput = {
  dataPath: string;
  dataPathSize: number;
  logPath: string;
  udid: string;
  isAvailable: boolean;
  deviceTypeIdentifier: string;
  state: string;
  name: string;
};

type SimulatorsOutput = {
  devices: { [key: string]: SimulatorOutput[] };
};

interface XcodebuildListProjectOutput {
  type: "project";
  project: {
    configurations: string[];
    name: string;
    schemes: string[];
    targets: string[];
  };
}

interface XcodebuildListWorkspaceOutput {
  type: "workspace";
  workspace: {
    name: string;
    schemes: string[];
  };
}

type XcodebuildListOutput = XcodebuildListProjectOutput | XcodebuildListWorkspaceOutput;

export type XcodeScheme = {
  name: string;
};

export type XcodeConfiguration = {
  name: string;
};

export async function getSimulators(): Promise<SimulatorsOutput> {
  const simulatorsRaw = await exec({
    command: "xcrun",
    args: ["simctl", "list", "--json", "devices"],
  });
  return JSON.parse(simulatorsRaw) as SimulatorsOutput;
}

export type BuildSettingsOutput = BuildSettingOutput[];

type BuildSettingOutput = {
  action: string;
  target: string;
  buildSettings: {
    [key: string]: string;
  };
};

export class XcodeBuildSettings {
  private settings: { [key: string]: string };
  public target: string;

  constructor(options: {
    settings: { [key: string]: string };
    target: string;
  }) {
    this.settings = options.settings;
    this.target = options.target;
  }

  private get targetBuildDir() {
    // Example:
    // - /Users/hyzyla/Library/Developer/Xcode/DerivedData/ControlRoom-gdvrildvemgjaiameavxoegdskby/Build/Products/Debug
    return this.settings.TARGET_BUILD_DIR;
  }

  /**
   * Path to the executable file (inside the .app bundle) to be used for running macOS apps
   */
  get executablePath() {
    // Example:
    // - {targetBuildDir}/Control Room.app/Contents/MacOS/Control Room
    return path.join(this.targetBuildDir, this.settings.EXECUTABLE_PATH);
  }

  /**
   * Path to the .app bundle to be used for installation on iOS simulator or device
   */
  get appPath() {
    // Example:
    // - {targetBuildDir}/Control Room.app
    return path.join(this.targetBuildDir, this.appName);
  }

  get appName() {
    // Example:
    // - "Control Room.app"
    if (this.settings.WRAPPER_NAME) {
      return this.settings.WRAPPER_NAME;
    }
    if (this.settings.FULL_PRODUCT_NAME) {
      return this.settings.FULL_PRODUCT_NAME;
    }
    if (this.settings.PRODUCT_NAME) {
      return `${this.settings.PRODUCT_NAME}.app`;
    }
    return `${this.targetName}.app`;
  }

  private get targetName() {
    // Example:
    // - "ControlRoom"
    return this.settings.TARGET_NAME;
  }

  get bundleIdentifier() {
    // Example:
    // - "com.hackingwithswift.ControlRoom"
    return this.settings.PRODUCT_BUNDLE_IDENTIFIER;
  }

  get supportedPlatforms(): DestinationPlatform[] | undefined {
    // ex: ["iphonesimulator", "iphoneos"]
    const platformsRaw = this.settings.SUPPORTED_PLATFORMS; // ex: "iphonesimulator iphoneos"
    if (!platformsRaw) {
      return undefined;
    }
    return platformsRaw.split(" ").map((platform) => {
      return platform as DestinationPlatform;
    });
  }
}

/**
 * Extract build settings for the given scheme and configuration
 *
 * Pay attention that this function can return an empty array, if the build settings are not available.
 * Also it can return several build settings, if there are several targets assigned to the scheme.
 */
async function getBuildSettingsList(options: {
  scheme: string;
  configuration: string;
  sdk: string | undefined;
  xcworkspace: string;
}): Promise<XcodeBuildSettings[]> {
  const derivedDataPath = prepareDerivedDataPath();

  // Handle SPM projects
  if (options.xcworkspace.endsWith("Package.swift")) {
    const packageDir = path.dirname(options.xcworkspace);
    
    const args = [
      "-showBuildSettings",
      "-scheme",
      options.scheme,
      "-configuration",
      options.configuration,
      ...(derivedDataPath ? ["-derivedDataPath", derivedDataPath] : []),
      "-json",
    ];

    if (options.sdk !== undefined) {
      args.push("-sdk", options.sdk);
    }

    const stdout = await exec({
      command: "xcodebuild",
      args: args,
      cwd: packageDir,
    });

    // Parse the output same as before
    const lines = stdout.split("\n");
    for (let i = 0; i < lines.length; i++) {
      const line = lines[i];
      if (!line) {
        commonLogger.warn("Empty line in build settings output", {
          stdout: stdout,
          index: i,
        });
        continue;
      }

      if (line.startsWith("{") || line.startsWith("[")) {
        const data = lines.slice(i).join("\n");
        const output = JSON.parse(data) as BuildSettingsOutput;
        if (output.length === 0) {
          return [];
        }
        return output.map((output) => {
          return new XcodeBuildSettings({
            settings: output.buildSettings,
            target: output.target,
          });
        });
      }
    }
    return [];
  }

  // Original Xcode workspace logic
  const args = [
    "-showBuildSettings",
    "-scheme",
    options.scheme,
    "-workspace",
    options.xcworkspace,
    "-configuration",
    options.configuration,
    ...(derivedDataPath ? ["-derivedDataPath", derivedDataPath] : []),
    "-json",
  ];

  if (options.sdk !== undefined) {
    args.push("-sdk", options.sdk);
  }

  const stdout = await exec({
    command: "xcodebuild",
    args: args,
  });

  // First few lines can be invalid json, so we need to skip them, untill we find "{" or "[" at the beginning of the line
  const lines = stdout.split("\n");
  for (let i = 0; i < lines.length; i++) {
    const line = lines[i];
    if (!line) {
      commonLogger.warn("Empty line in build settings output", {
        stdout: stdout,
        index: i,
      });
      continue;
    }

    if (line.startsWith("{") || line.startsWith("[")) {
      const data = lines.slice(i).join("\n");
      const output = JSON.parse(data) as BuildSettingsOutput;
      if (output.length === 0) {
        return [];
      }
      return output.map((output) => {
        return new XcodeBuildSettings({
          settings: output.buildSettings,
          target: output.target,
        });
      });
    }
  }
  return [];
}

/**
 * Extract build settings for the given scheme and configuration to suggest the destination
 * for the user to select
 */
export async function getBuildSettingsToAskDestination(options: {
  scheme: string;
  configuration: string;
  sdk: string | undefined;
  xcworkspace: string;
}): Promise<XcodeBuildSettings | null> {
  try {
    const settings = await getBuildSettingsList(options);

    if (settings.length === 0) {
      return null;
    }
    if (settings.length === 1) {
      return settings[0];
    }
    // To ask destination, we might omit the build settings, since they are needed only to
    // to suggest the destination and nothing bad will happen if we don't have them here
    return null;
  } catch (e) {
    commonLogger.error("Error getting build settings", {
      error: e,
    });
    return null;
  }
}

/**
 * Get build settings to launch the app
 *
 * Each scheme might have several targets. That's why -showBuildSettings might return different
 * build settings for each target. In the ideal scenario where there is a single target and settings
 * and I just can use first settings object. But there is a cases when there are several targets
 * for the scheme and I need to find which target is set to launch in .xcscheme XML file.
 */
export async function getBuildSettingsToLaunch(options: {
  scheme: string;
  configuration: string;
  sdk: string | undefined;
  xcworkspace: string;
}): Promise<XcodeBuildSettings> {
  const settings = await getBuildSettingsList(options);

  // Build settings are required to run the app because we use them to locate the executable file or
  // the .app bundle. So let's just give up here if -showBuildSettings didn't return anything.
  if (settings.length === 0) {
    throw new ExtensionError("Empty build settings");
  }

  // I think this is the most common case, when there is only one target in the scheme. Higly likely that
  // this is the target to launch. Technically, scheme mightn't have any target to launch, but I believe
  // this is a rare case.
  if (settings.length === 1) {
    return settings[0];
  }

  // > 1 target in the scheme
  // Looking for such pattern in the .xcscheme XML file:
  // <Scheme>
  //    <LaunchAction>
  //      <BuildableProductRunnable>
  //        <BuildableReference BlueprintName=...>
  const workspace = await XcodeWorkspace.parseWorkspace(options.xcworkspace);
  const scheme = await workspace.getScheme({ name: options.scheme });
  if (!scheme) {
    return settings[0];
  }

  const target = await scheme.getTargetToLaunch();
  const targetSettings = settings.find((settings) => settings.target === target);
  if (targetSettings) {
    return targetSettings;
  }

  // As a last resort, let's just return the first settings object (can we handle this case better?)
  return settings[0];
}

/**
 * Find if xcbeautify is installed
 */
export async function getIsXcbeautifyInstalled() {
  try {
    await exec({
      command: "which",
      args: ["xcbeautify"],
    });
    return true;
  } catch (e) {
    return false;
  }
}

/**
 * Get the xcode-build-server command path from config or default
 */
function getXcodeBuildServerCommand(): string {
  const customPath = getWorkspaceConfig("xcodebuildserver.path");
  return customPath || "xcode-build-server";
}

/**
 * Find if xcode-build-server is installed
 */
export async function getIsXcodeBuildServerInstalled() {
  const command = getXcodeBuildServerCommand();

  try {
    await exec({
      command: "which",
      args: [command],
    });
    return true;
  } catch (e) {
    return false;
  }
}

export const getBasicProjectInfo = cache(
  async (options: { xcworkspace: string | undefined }): Promise<XcodebuildListOutput> => {
    // Handle SPM projects
    if (options.xcworkspace?.endsWith("Package.swift")) {
      // For SPM projects, we create a mock workspace output since SPM doesn't have traditional schemes
      // The schemes will be handled by the getSchemes function
      return {
        type: "workspace",
        workspace: {
          name: path.basename(path.dirname(options.xcworkspace)),
          schemes: [], // Will be populated by getSchemes function
        },
      } as XcodebuildListWorkspaceOutput;
    }

    const stdout = await exec({
      command: "xcodebuild",
      args: ["-list", "-json", ...(options?.xcworkspace ? ["-workspace", options?.xcworkspace] : [])],
    });
    const parsed = JSON.parse(stdout);
    if (parsed.project) {
      return {
        type: "project",
        ...parsed,
      } as XcodebuildListProjectOutput;
    }
    return {
      type: "workspace",
      ...parsed,
    } as XcodebuildListWorkspaceOutput;
  },
);

export async function getSchemes(options: { xcworkspace: string | undefined }): Promise<XcodeScheme[]> {
<<<<<<< HEAD
  // Handle SPM projects
  if (options.xcworkspace?.endsWith("Package.swift")) {
    try {
      // For SPM projects, we need to get the package info to extract targets
      const packageDir = path.dirname(options.xcworkspace);
      const stdout = await exec({
        command: "swift",
        args: ["package", "dump-package"],
        cwd: packageDir,
      });
      const packageInfo = JSON.parse(stdout);
      
      // Use a Set to avoid duplicates
      const schemeNames = new Set<string>();
      
      // First, add products as schemes (these are the main buildable targets)
      if (packageInfo.products) {
        for (const product of packageInfo.products) {
          if (product.type?.executable || product.type?.library) {
            schemeNames.add(product.name);
          }
        }
      }
      
      // Then, add executable targets that aren't already covered by products
      if (packageInfo.targets) {
        for (const target of packageInfo.targets) {
          if (target.type === "executable" && !schemeNames.has(target.name)) {
            schemeNames.add(target.name);
          }
        }
      }
      
      // If no schemes found, try to use the package name
      if (schemeNames.size === 0 && packageInfo.name) {
        schemeNames.add(packageInfo.name);
      }
      
      // Convert Set to array of XcodeScheme objects
      return Array.from(schemeNames).map(name => ({ name }));
    } catch (error) {
      commonLogger.error("Failed to get SPM package info, falling back to xcodebuild", {
        error: error,
        packagePath: options.xcworkspace,
      });
      // Fall back to xcodebuild approach
    }
  }

=======
  commonLogger.log("Getting schemes", { xcworkspace: options?.xcworkspace ?? "undefined" });

  const useWorkspaceParser = getWorkspaceConfig("system.customXcodeWorkspaceParser") ?? false;
  if (options.xcworkspace && useWorkspaceParser) {
    try {
      const workspace = await XcodeWorkspace.parseWorkspace(options.xcworkspace);
      const projects = await workspace.getProjects();

      // Get schemes from all projects in the workspace
      const schemes = await Promise.all(projects.map((project) => project.getSchemes()));

      // Flatten and deduplicate schemes, only keep the names
      const uniqueSchemes = schemes
        .flat()
        .map((scheme) => ({ name: scheme.name }))
        .filter(uniqueFilter);

      return uniqueSchemes;
    } catch (error) {
      commonLogger.error("Error getting schemes with workspace parser, falling back to xcodebuild", {
        error,
        xcworkspace: options.xcworkspace,
      });
      // Fall through to the original implementation
    }
  }

  // Original implementation using xcodebuild -list
>>>>>>> 28a55049
  const output = await getBasicProjectInfo({
    xcworkspace: options?.xcworkspace,
  });
  if (output.type === "project") {
    return output.project.schemes.map((scheme) => {
      return {
        name: scheme,
      };
    });
  }
  if (output.type === "workspace") {
    return output.workspace.schemes.map((scheme) => {
      return {
        name: scheme,
      };
    });
  }
  assertUnreachable(output);
}

export async function getTargets(options: { xcworkspace: string }): Promise<string[]> {
  // Handle SPM projects
  if (options.xcworkspace.endsWith("Package.swift")) {
    try {
      const packageDir = path.dirname(options.xcworkspace);
      const stdout = await exec({
        command: "swift",
        args: ["package", "dump-package"],
        cwd: packageDir,
      });
      const packageInfo = JSON.parse(stdout);
      
      const targets: string[] = [];
      
      // Add all targets
      if (packageInfo.targets) {
        for (const target of packageInfo.targets) {
          targets.push(target.name);
        }
      }
      
      return targets;
    } catch (error) {
      commonLogger.error("Failed to get SPM targets", {
        error: error,
        packagePath: options.xcworkspace,
      });
      return [];
    }
  }

  const output = await getBasicProjectInfo({
    xcworkspace: options.xcworkspace,
  });
  if (output.type === "project") {
    return output.project.targets;
  }
  if (output.type === "workspace") {
    const xcworkspace = await XcodeWorkspace.parseWorkspace(options.xcworkspace);
    const projects = await xcworkspace.getProjects();
    return projects.flatMap((project) => project.getTargets());
  }
  assertUnreachable(output);
}

export async function getBuildConfigurations(options: { xcworkspace: string }): Promise<XcodeConfiguration[]> {
<<<<<<< HEAD
  // Handle SPM projects
  if (options.xcworkspace.endsWith("Package.swift")) {
    // SPM projects typically use Debug and Release configurations
    return [
      { name: "Debug" },
      { name: "Release" },
    ];
  }

=======
  commonLogger.log("Getting build configurations", { xcworkspace: options?.xcworkspace });

  const useWorkspaceParser = getWorkspaceConfig("system.customXcodeWorkspaceParser") ?? false;

  if (useWorkspaceParser) {
    try {
      const workspace = await XcodeWorkspace.parseWorkspace(options.xcworkspace);
      const projects = await workspace.getProjects();

      commonLogger.debug("Projects", {
        paths: projects.map((project) => project.projectPath),
      });

      // Get configurations from all projects in the workspace
      const configurations = projects
        .flatMap((project) => {
          commonLogger.debug("Project configurations", {
            configurations: project.getConfigurations(),
          });
          return project.getConfigurations();
        })
        .filter(uniqueFilter)
        .map((configuration) => {
          return {
            name: configuration,
          };
        });

      return configurations;
    } catch (error) {
      commonLogger.error("Error getting build configurations with workspace parser, falling back to xcodebuild", {
        error,
        xcworkspace: options.xcworkspace,
      });
      // Fall through to the original implementation
    }
  }

  // Original implementation using xcodebuild -list
>>>>>>> 28a55049
  const output = await getBasicProjectInfo({
    xcworkspace: options.xcworkspace,
  });
  if (output.type === "project") {
    // todo: if workspace option is required, can this happen at all? 🤔
    return output.project.configurations.map((configuration) => {
      return {
        name: configuration,
      };
    });
  }
  if (output.type === "workspace") {
    const xcworkspace = await XcodeWorkspace.parseWorkspace(options.xcworkspace);
    const projects = await xcworkspace.getProjects();

    commonLogger.debug("Projects", {
      paths: projects.map((project) => project.projectPath),
    });

    return projects
      .flatMap((project) => {
        commonLogger.debug("Project configurations", {
          configurations: project.getConfigurations(),
        });
        return project.getConfigurations();
      })
      .filter(uniqueFilter)
      .map((configuration) => {
        return {
          name: configuration,
        };
      });
  }
  return [];
}

/**
 * Generate xcode-build-server config
 */
export async function generateBuildServerConfig(options: { xcworkspace: string; scheme: string }) {
<<<<<<< HEAD
  // Handle SPM projects
  if (options.xcworkspace.endsWith("Package.swift")) {
    const packageDir = path.dirname(options.xcworkspace);
    await exec({
      command: "xcode-build-server",
      args: ["config", "-scheme", options.scheme],
      cwd: packageDir,
    });
    return;
  }
=======
  const command = getXcodeBuildServerCommand();
>>>>>>> 28a55049

  await exec({
    command: command,
    args: ["config", "-workspace", options.xcworkspace, "-scheme", options.scheme],
  });
}

export type XcodeBuildServerConfig = {
  scheme: string;
  workspace: string;
  build_root: string;
  // there might be more properties, like "kind", "args", "name", but we don't need them for now
};

/**
 * Read xcode-build-server config with proper types
 */
export async function readXcodeBuildServerConfig(): Promise<XcodeBuildServerConfig> {
  const buildServerJsonPath = path.join(getWorkspacePath(), "buildServer.json");
  return await readJsonFile<XcodeBuildServerConfig>(buildServerJsonPath);
}

/**
 * Is XcodeGen installed?
 */
export async function getIsXcodeGenInstalled() {
  try {
    await exec({
      command: "which",
      args: ["xcodegen"],
    });
    return true;
  } catch (e) {
    return false;
  }
}

export async function generateXcodeGen() {
  await exec({
    command: "xcodegen",
    args: ["generate"],
  });
}

export async function getIsTuistInstalled() {
  try {
    await exec({
      command: "which",
      args: ["tuist"],
    });
    return true;
  } catch (e) {
    return false;
  }
}

export async function tuistGenerate() {
  const env = getWorkspaceConfig("tuist.generate.env");
  return await exec({
    command: "tuist",
    args: ["generate", "--no-open"],
    env: env,
  });
}

export async function tuistClean() {
  await exec({
    command: "tuist",
    args: ["clean"],
  });
}

export async function tuistInstall() {
  await exec({
    command: "tuist",
    args: ["install"],
  });
}

export async function tuistEdit() {
  await exec({
    command: "tuist",
    args: ["edit"],
  });
}

/**
 * Get the Xcode version installed on the system using xcodebuild
 *
 * This version works properly with Xcodes.app, so it's the recommended one
 */
export async function getXcodeVersionInstalled(): Promise<{
  major: number;
}> {
  //~ xcodebuild -version
  // Xcode 16.0
  // Build version 16A242d
  const stdout = await exec({
    command: "xcrun",
    args: ["xcodebuild", "-version"],
  });

  const versionMatch = stdout.match(/Xcode (\d+)\./);
  if (!versionMatch) {
    throw new ExtensionError("Error parsing xcode version", {
      context: {
        stdout: stdout,
      },
    });
  }
  const major = Number.parseInt(versionMatch[1]);
  return {
    major,
  };
}

/**
 * Get the Xcode version installed on the system using pgkutils
 *
 * This version doesn't work properly with Xcodes.app, leave it for reference
 */
export async function getXcodeVersionInstalled_pkgutils(): Promise<{
  major: number;
}> {
  const stdout = await exec({
    command: "pkgutil",
    args: ["--pkg-info=com.apple.pkg.CLTools_Executables"],
  });

  /*
  package-id: com.apple.pkg.CLTools_Executables
  version: 15.3.0.0.1.1708646388
  volume: /
  location: /
  install-time: 1718529452
  */
  const versionMatch = stdout.match(/version:\s*(\d+)\./);
  if (!versionMatch) {
    throw new ExtensionError("Error parsing xcode version", {
      context: {
        stdout: stdout,
      },
    });
  }

  const major = Number.parseInt(versionMatch[1]);
  return {
    major,
  };
}<|MERGE_RESOLUTION|>--- conflicted
+++ resolved
@@ -419,12 +419,13 @@
   },
 );
 
-export async function getSchemes(options: { xcworkspace: string | undefined }): Promise<XcodeScheme[]> {
-<<<<<<< HEAD
-  // Handle SPM projects
+export async function getSchemes(options: { xcworkspace?: string }): Promise<XcodeScheme[]> {
+  // Always log what workspace/path we’re inspecting
+  commonLogger.log("Getting schemes", { xcworkspace: options?.xcworkspace ?? "undefined" });
+
+  // 1. Handle SwiftPM (Package.swift) projects
   if (options.xcworkspace?.endsWith("Package.swift")) {
     try {
-      // For SPM projects, we need to get the package info to extract targets
       const packageDir = path.dirname(options.xcworkspace);
       const stdout = await exec({
         command: "swift",
@@ -432,11 +433,10 @@
         cwd: packageDir,
       });
       const packageInfo = JSON.parse(stdout);
-      
-      // Use a Set to avoid duplicates
+
       const schemeNames = new Set<string>();
-      
-      // First, add products as schemes (these are the main buildable targets)
+
+      // Add all library/executable products
       if (packageInfo.products) {
         for (const product of packageInfo.products) {
           if (product.type?.executable || product.type?.library) {
@@ -444,8 +444,8 @@
           }
         }
       }
-      
-      // Then, add executable targets that aren't already covered by products
+
+      // Add standalone executable targets not already covered
       if (packageInfo.targets) {
         for (const target of packageInfo.targets) {
           if (target.type === "executable" && !schemeNames.has(target.name)) {
@@ -453,70 +453,60 @@
           }
         }
       }
-      
-      // If no schemes found, try to use the package name
+
+      // Fallback to the package name if nothing else found
       if (schemeNames.size === 0 && packageInfo.name) {
         schemeNames.add(packageInfo.name);
       }
-      
-      // Convert Set to array of XcodeScheme objects
+
       return Array.from(schemeNames).map(name => ({ name }));
     } catch (error) {
       commonLogger.error("Failed to get SPM package info, falling back to xcodebuild", {
-        error: error,
+        error,
         packagePath: options.xcworkspace,
       });
-      // Fall back to xcodebuild approach
-    }
-  }
-
-=======
-  commonLogger.log("Getting schemes", { xcworkspace: options?.xcworkspace ?? "undefined" });
-
+      // continue on to next approach
+    }
+  }
+
+  // 2. Use custom workspace parser if enabled
   const useWorkspaceParser = getWorkspaceConfig("system.customXcodeWorkspaceParser") ?? false;
   if (options.xcworkspace && useWorkspaceParser) {
     try {
       const workspace = await XcodeWorkspace.parseWorkspace(options.xcworkspace);
       const projects = await workspace.getProjects();
 
-      // Get schemes from all projects in the workspace
-      const schemes = await Promise.all(projects.map((project) => project.getSchemes()));
-
-      // Flatten and deduplicate schemes, only keep the names
-      const uniqueSchemes = schemes
+      const schemes = await Promise.all(
+        projects.map(project => project.getSchemes())
+      );
+
+      // Flatten, map to { name } and dedupe
+      return schemes
         .flat()
-        .map((scheme) => ({ name: scheme.name }))
+        .map(s => ({ name: s.name }))
         .filter(uniqueFilter);
-
-      return uniqueSchemes;
     } catch (error) {
       commonLogger.error("Error getting schemes with workspace parser, falling back to xcodebuild", {
         error,
         xcworkspace: options.xcworkspace,
       });
-      // Fall through to the original implementation
-    }
-  }
-
-  // Original implementation using xcodebuild -list
->>>>>>> 28a55049
+      // continue on to xcodebuild fallback
+    }
+  }
+
+  // 3. Fallback to xcodebuild -list (via getBasicProjectInfo)
   const output = await getBasicProjectInfo({
     xcworkspace: options?.xcworkspace,
   });
+
   if (output.type === "project") {
-    return output.project.schemes.map((scheme) => {
-      return {
-        name: scheme,
-      };
-    });
-  }
+    return output.project.schemes.map(scheme => ({ name: scheme }));
+  }
+
   if (output.type === "workspace") {
-    return output.workspace.schemes.map((scheme) => {
-      return {
-        name: scheme,
-      };
-    });
-  }
+    return output.workspace.schemes.map(scheme => ({ name: scheme }));
+  }
+
   assertUnreachable(output);
 }
 
@@ -566,7 +556,6 @@
 }
 
 export async function getBuildConfigurations(options: { xcworkspace: string }): Promise<XcodeConfiguration[]> {
-<<<<<<< HEAD
   // Handle SPM projects
   if (options.xcworkspace.endsWith("Package.swift")) {
     // SPM projects typically use Debug and Release configurations
@@ -576,7 +565,6 @@
     ];
   }
 
-=======
   commonLogger.log("Getting build configurations", { xcworkspace: options?.xcworkspace });
 
   const useWorkspaceParser = getWorkspaceConfig("system.customXcodeWorkspaceParser") ?? false;
@@ -616,7 +604,6 @@
   }
 
   // Original implementation using xcodebuild -list
->>>>>>> 28a55049
   const output = await getBasicProjectInfo({
     xcworkspace: options.xcworkspace,
   });
@@ -657,7 +644,7 @@
  * Generate xcode-build-server config
  */
 export async function generateBuildServerConfig(options: { xcworkspace: string; scheme: string }) {
-<<<<<<< HEAD
+
   // Handle SPM projects
   if (options.xcworkspace.endsWith("Package.swift")) {
     const packageDir = path.dirname(options.xcworkspace);
@@ -668,9 +655,7 @@
     });
     return;
   }
-=======
   const command = getXcodeBuildServerCommand();
->>>>>>> 28a55049
 
   await exec({
     command: command,

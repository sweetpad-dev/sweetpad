--- conflicted
+++ resolved
@@ -199,11 +199,7 @@
         "label": "SweetPad (LLDB)",
         "configurationSnippets": [
           {
-<<<<<<< HEAD
             "label": "Sweetpad: Build and Run (Debug)",
-=======
-            "label": "SweetPad: Attach to running app",
->>>>>>> 2865eec8
             "body": {
               "type": "sweetpad-lldb",
               "request": "attach",
